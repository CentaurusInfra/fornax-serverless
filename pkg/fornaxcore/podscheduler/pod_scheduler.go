/*
Copyright 2022.

Licensed under the Apache License, Version 2.0 (the "License");
you may not use this file except in compliance with the License.
You may obtain a copy of the License at

http://www.apache.org/licenses/LICENSE-2.0

Unless required by applicable law or agreed to in writing, software
distributed under the License is distributed on an "AS IS" BASIS,
WITHOUT WARRANTIES OR CONDITIONS OF ANY KIND, either express or implied.
See the License for the specific language governing permissions and
limitations under the License.
*/

package podscheduler

import (
	"context"
	"fmt"
	"math"
	"math/rand"
	"sort"
	"sync"
	"time"

	fornaxv1 "centaurusinfra.io/fornax-serverless/pkg/apis/core/v1"
	"centaurusinfra.io/fornax-serverless/pkg/collection"
	"centaurusinfra.io/fornax-serverless/pkg/fornaxcore/grpc/nodeagent"
	ie "centaurusinfra.io/fornax-serverless/pkg/fornaxcore/internal"
	"centaurusinfra.io/fornax-serverless/pkg/util"

	v1 "k8s.io/api/core/v1"
	"k8s.io/klog/v2"
)

type PodScheduler interface {
	AddPod(pod *v1.Pod, duration time.Duration)
	RemovePod(pod *v1.Pod)
}

var _ PodScheduler = &podScheduler{}

var DefaultNumOfNodesPerScheduler = 200

type NodeSortingMethod string

const (
	DefaultBackoffRetryDuration                    = 5 * time.Second
	NodeSortingMethodMoreMemory  NodeSortingMethod = "more_memory"   // chose node with more memory
	NodeSortingMethodLessLastUse NodeSortingMethod = "less_last_use" // choose node least used before
	NodeSortingMethodLessUse     NodeSortingMethod = "less_use"      // choose node with less pods
)

var (
	PodIsDeletedError         = fmt.Errorf("pod has a deletion timestamp")
	InsufficientResourceError = fmt.Errorf("can not find node with sufficient resources")
	PodBindToNodeError        = fmt.Errorf("Pod bind to node error")
)

// we want to use more memory node, so, lager value are put ahead in sorted list
func NodeHasMoreMemorySortFunc(pi, pj interface{}) bool {
	piResource := pi.(*SchedulableNode).GetAllocatableResources()
	piResourceV, _ := piResource.Memory().AsInt64()
	pjResource := pj.(*SchedulableNode).GetAllocatableResources()
	pjResourceV, _ := pjResource.Memory().AsInt64()
	return piResourceV > pjResourceV
}

// we want to use less used node, so, smaller value are put ahead in sorted list
func NodeLeastLastUseSortFunc(pi, pj interface{}) bool {
	piLastUsed := pi.(*SchedulableNode).LastUsed.UnixNano()
	pjLastUsed := pj.(*SchedulableNode).LastUsed.UnixNano()
	return piLastUsed < pjLastUsed
}

func NodeNameKeyFunc(pj interface{}) string {
	return pj.(*SchedulableNode).NodeName
}

func BuildNodeSortingFunc(sortingMethod NodeSortingMethod) collection.LessFunc {
	switch sortingMethod {
	case NodeSortingMethodMoreMemory:
		return NodeHasMoreMemorySortFunc
	case NodeSortingMethodLessLastUse:
		return NodeLeastLastUseSortFunc
	default:
		return NodeLeastLastUseSortFunc
	}
}

type SchedulePolicy struct {
	NumOfEvaluatedNodes int
	BackoffDuration     time.Duration
	NodeSortingMethod   NodeSortingMethod
}

type podScheduler struct {
	stop                      bool
	ctx                       context.Context
	nodeUpdateCh              chan *ie.NodeEvent
	podUpdateCh               chan *ie.PodEvent
	nodeInfoP                 ie.NodeInfoProviderInterface
	nodeAgentClient           nodeagent.NodeAgentClient
	scheduleQueue             *PodScheduleQueue
	nodePool                  *SchedulableNodePool
	ScheduleConditionBuilders []ConditionBuildFunc
	policy                    *SchedulePolicy
	schedulers                []*nodeChunkScheduler
}

// RemovePod remove a pod from scheduling queue
func (ps *podScheduler) RemovePod(pod *v1.Pod) {
	ps.scheduleQueue.RemovePod(pod)
}

// AddPod add a pod into scheduling active queue, if there is a existing one with same name, replace it
func (ps *podScheduler) AddPod(pod *v1.Pod, duration time.Duration) {
	ps.scheduleQueue.AddPod(pod, duration)
}

func (ps *podScheduler) calcScore(node *SchedulableNode, conditions []ScheduleCondition) int {
	allocatedResources := node.GetAllocatableResources()
	score := 0
	for _, v := range conditions {
		score += int(v.Score(node, &allocatedResources))
	}

	return score
}

func (ps *podScheduler) scoreNode(pod *v1.Pod, nodes []*SchedulableNode) *SchedulableNode {
	maxScore := -1
	var bestNode *SchedulableNode
	conditions := CalculateScheduleConditions(ps.ScheduleConditionBuilders, pod)
	for _, node := range nodes {
		score := ps.calcScore(node, conditions)
		if score > maxScore {
			bestNode = node
		}
	}

	return bestNode
}
func (ps *podScheduler) selectNode(pod *v1.Pod, nodes []*SchedulableNode) *SchedulableNode {
	// randomly pickup one
	no := rand.Intn(len(nodes))
	return nodes[no]
}

// add pod into node resource list, and send pod to node via grpc channel, if it channel failed, reschedule
// it admit resource earlier to avoid duplicate use, if any error, unbindNode should release it
func (ps *podScheduler) bindNode(snode *SchedulableNode, pod *v1.Pod) error {
	podName := util.Name(pod)
	nodeId := snode.NodeName
	klog.InfoS("Bind pod to node", "pod", podName, "node", nodeId, "available resource", snode.GetAllocatableResources())

	resourceList := util.GetPodResourceList(pod)
	snode.AdmitPodOccupiedResourceList(resourceList)
	// set pod status
	pod.Status.StartTime = util.NewCurrentMetaTime()
	// when pod is scheduled but not returned from node, use it's host ip to help release resource
	pod.Status.HostIP = snode.NodeName
	pod.Status.Message = "Scheduled"
	pod.Status.Reason = "Scheduled"
	pod.Labels[fornaxv1.LabelFornaxCoreNode] = util.Name(snode.Node)

	// call nodeagent to start pod
	err := ps.nodeAgentClient.CreatePod(nodeId, pod)
	if err != nil {
		klog.ErrorS(err, "Failed to bind pod, reschedule", "node", nodeId, "pod", podName)
		return err
	}
	snode.LastUsed = time.Now()

	return nil
}

// remove pod from node resource list
func (ps *podScheduler) unbindNode(node *SchedulableNode, pod *v1.Pod) {
	resourceList := util.GetPodResourceList(pod)
	node.ReleasePodOccupiedResourceList(resourceList)
	pod.Status.StartTime = nil
	pod.Status.HostIP = ""
	pod.Status.Message = "Schedule failed"
	pod.Status.Reason = "Schedule failed"
}

func (ps *podScheduler) schedulePod(pod *v1.Pod, candidateNodes []*SchedulableNode) error {
	st := time.Now().UnixMicro()
	defer func() {
		et := time.Now().UnixMicro()
		klog.V(5).InfoS("Done schedule pod", "pod", util.Name(pod), "took-micro", et-st)
	}()
	if pod.DeletionTimestamp != nil {
		klog.InfoS("Pod has a deletion timestamp, remove it from queue", "pod", util.Name(pod))
		ps.RemovePod(pod)
		return PodIsDeletedError
	}

	availableNodes := []*SchedulableNode{}
	conditions := CalculateScheduleConditions(ps.ScheduleConditionBuilders, pod)
	for _, node := range candidateNodes {
		allocatedResources := node.GetAllocatableResources()
		goodNode := true
		for _, cond := range conditions {
			goodNode = goodNode && cond.Apply(node, &allocatedResources)
			if !goodNode {
				break
			}
		}
		if goodNode {
			availableNodes = append(availableNodes, node)
		}

		if len(availableNodes) >= ps.policy.NumOfEvaluatedNodes {
			break
		}
	}

	if len(availableNodes) == 0 {
		klog.InfoS("Can not find node met condition for pod, come back later", "pod", util.Name(pod), "required resource", util.GetPodResourceList(pod))
		return InsufficientResourceError
	} else {
		// sort candidates to use first one,
		sortedNodes := &SortedNodes{
			nodes:    availableNodes,
			lessFunc: BuildNodeSortingFunc(NodeSortingMethodLessLastUse),
		}
		sort.Sort(sortedNodes)

		var bindError error
		for _, node := range sortedNodes.nodes {
			bindError = ps.bindNode(node, pod)
			if bindError != nil {
				ps.unbindNode(node, pod)
				continue
			}
			break
		}
		if bindError != nil {
			return PodBindToNodeError
		}
	}

	return nil
}

func (ps *podScheduler) updateNodePool(v1node *v1.Node, updateType ie.NodeEventType) *SchedulableNode {
	nodeName := util.Name(v1node)
	if updateType == ie.NodeEventTypeDelete {
		ps.nodePool.DeleteNode(nodeName)
		return nil
	} else {
		if snode := ps.nodePool.GetNode(nodeName); snode != nil {
			snode.LastSeen = time.Now()
			if !util.IsNodeRunning(v1node) {
				ps.nodePool.DeleteNode(nodeName)
			}
			return snode
		} else {
			// only add ready node into scheduleable node list
			if util.IsNodeRunning(v1node) {
				snode := &SchedulableNode{
					mu:                         sync.Mutex{},
					NodeName:                   nodeName,
					Node:                       v1node.DeepCopy(),
					LastSeen:                   time.Now(),
					LastUsed:                   time.Now(),
					Stat:                       ScheduleStat{},
					ResourceList:               GetNodeAllocatableResourceList(v1node),
					PodPreOccupiedResourceList: v1.ResourceList{},
				}
				ps.nodePool.AddNode(nodeName, snode)
			}
			// TODO, if there are pod in backoff queue with similar resource req, notify to try schedule

			return snode
		}
	}
}

func (ps *podScheduler) updatePodOccupiedResourceList(snode *SchedulableNode, pod *v1.Pod, updateType ie.PodEventType) {
	switch updateType {
	case ie.PodEventTypeDelete, ie.PodEventTypeTerminate:
		resourceList := util.GetPodResourceList(pod)
		snode.ReleasePodOccupiedResourceList(resourceList)
	case ie.PodEventTypeCreate:
		resourceList := util.GetPodResourceList(pod)
		snode.AdmitPodOccupiedResourceList(resourceList)
	}
}

func (ps *podScheduler) printScheduleSummary() {
	activeNum, retryNum := ps.scheduleQueue.Length()
	klog.InfoS("Scheduler summary", "active queue length", activeNum, "backoff queue length", retryNum, "available nodes", ps.nodePool.size(), "schedulers", len(ps.schedulers))
	// ps.nodePool.printSummary()
}

type nodeChunkScheduler struct {
	mu            sync.Mutex
	nodes         []*SchedulableNode
	scheduler     *podScheduler
	sortingMethod NodeSortingMethod
}

// use copy on write to build pool.sortedNodes to avoid concurrent map iteration and modification,
// sorting method are like free memory or pods on node
// scheduler use this list to find a number nodes from this list to schedule pods,
// when pods are assigned to nodes or terminated from nodes, pool.sortedNodes are not sorted again,
// this list need to resort, but do not want to resort every time since cow is expensive,
// scheduler control when a resort is needed
func (cps *nodeChunkScheduler) sortNodes() {
	nodes := []*SchedulableNode{}
	for _, v := range cps.nodes {
		nodes = append(nodes, v)
	}
	sortedNodes := &SortedNodes{
		nodes:    nodes,
		lessFunc: BuildNodeSortingFunc(cps.sortingMethod),
	}
	sort.Sort(sortedNodes)
	cps.nodes = sortedNodes.nodes
}

func (cps *nodeChunkScheduler) schedulePod(pod *v1.Pod) error {
	// lock to avoid overcommit, only one pod can can be scheduled at one time
	cps.mu.Lock()
	defer cps.mu.Unlock()
	return cps.scheduler.schedulePod(pod, cps.nodes)
}

func (ps *podScheduler) initializeChunkSchedulers() {
	numOfNodesPerScheduler := ps.policy.NumOfEvaluatedNodes
	chunkSchedulers := []*nodeChunkScheduler{}
	allNodes := ps.nodePool.GetNodes()
	numOfSchedulers := int(math.Ceil(float64(len(allNodes)) / float64(numOfNodesPerScheduler)))
	for i := 0; i < numOfSchedulers; i++ {
		nodes := allNodes[i*numOfNodesPerScheduler : int(math.Min(float64((i+1)*numOfNodesPerScheduler), float64(len(allNodes))))]
		cs := &nodeChunkScheduler{
			mu:            sync.Mutex{},
			nodes:         nodes,
			scheduler:     ps,
			sortingMethod: ps.policy.NodeSortingMethod,
		}
		cs.sortNodes()
		chunkSchedulers = append(chunkSchedulers, cs)
	}
	ps.schedulers = chunkSchedulers
}

func (ps *podScheduler) Run() {
	klog.Info("starting pod scheduler")
	go func() {
		for {
			if ps.stop {
				break
			} else {
				if len(ps.schedulers) == 0 {
					ps.initializeChunkSchedulers()
				}

				schedulers := ps.schedulers
				if len(schedulers) == 0 {
					// no scheduler, do not poll pods
					time.Sleep(100 * time.Millisecond)
					continue
				}
				// poll at most num of scheduler of pods, schdule them in parallel
				pods := []*v1.Pod{}
				numOfScheduler := len(schedulers)
				for i := 0; i < numOfScheduler; i++ {
					pod := ps.scheduleQueue.NextPod()
					pods = append(pods, pod)
					if !ps.scheduleQueue.HasMore() {
						break
					}
				}
				wg := sync.WaitGroup{}
				for i := 0; i < len(pods); i++ {
					wg.Add(1)
					// every pod use a routine to schedule, it loop chunk schedulers from a specified position, if it's scheduled, then return, otherwise use next chunk scheduler
					go func(index int) {
						pod := pods[index]
						var schedErr error
						for i := 0; i < numOfScheduler; i++ {
							scheduler := schedulers[(index+i)%numOfScheduler]
							schedErr = scheduler.schedulePod(pod)
							if schedErr == nil {
								break
							}
						}
						if schedErr != nil {
							ps.scheduleQueue.BackoffPod(pod, ps.policy.BackoffDuration)
						}
						wg.Done()
					}(i)
				}
				wg.Wait()
			}
		}
	}()

	// receive pod and node update to update scheduleable node resource and condition
	go func() {
		ticker := time.NewTicker(DefaultBackoffRetryDuration)
		defer func() {
			ps.stop = true
			close(ps.nodeUpdateCh)
			close(ps.podUpdateCh)
			ticker.Stop()
		}()

		// get initial nodes
		nodes := ps.nodeInfoP.List()
		for _, n := range nodes {
			ps.updateNodePool(n.Node, ie.NodeEventTypeCreate)
		}

		// listen pod and node updates
		for {
			select {
			case <-ps.ctx.Done():
				ps.stop = true
				return
			case update := <-ps.podUpdateCh:
				nodeId := util.GetPodFornaxNodeIdLabel(update.Pod)
				if len(nodeId) == 0 {
					nodeId = update.Pod.Status.HostIP
				}
				if len(nodeId) != 0 {
					snode := ps.nodePool.GetNode(nodeId)
					if snode != nil {
						// update resource list only if pod event is from node
						ps.updatePodOccupiedResourceList(snode, update.Pod, update.Type)
					}
				}
			case update := <-ps.nodeUpdateCh:
				oldSize := ps.nodePool.size()
				ps.updateNodePool(update.Node.DeepCopy(), update.Type)
				newSize := ps.nodePool.size()
				if oldSize != newSize {
					// reinitialization is expensive, but it's ok for now since it only happen when node pool size changed
					ps.initializeChunkSchedulers()
				}
			case <-ticker.C:
				ps.printScheduleSummary()
<<<<<<< HEAD
				// sorting nodes using same node selection logic, move more likely nodes ahead,
				// for _, v := range ps.schedulers {
				// 	v.sortNodes()
				// }

=======
>>>>>>> c7f11fb6
				// move item from backoff queue to active queue if item exceed cool down time
				if ps.scheduleQueue.backoffRetryQueue.queue.Len() > 0 {
					ps.scheduleQueue.ReviveBackoffItem()
				}
			}
		}
	}()
}

func NewPodScheduler(ctx context.Context, nodeAgent nodeagent.NodeAgentClient, nodeInfoP ie.NodeInfoProviderInterface, podInfoP ie.PodInfoProviderInterface, policy *SchedulePolicy) *podScheduler {
	ps := &podScheduler{
		ctx:             ctx,
		stop:            false,
		nodeUpdateCh:    make(chan *ie.NodeEvent, 100),
		podUpdateCh:     make(chan *ie.PodEvent, 1000),
		nodeInfoP:       nodeInfoP,
		nodeAgentClient: nodeAgent,
		scheduleQueue:   NewScheduleQueue(),
		nodePool: &SchedulableNodePool{
			mu:    sync.RWMutex{},
			nodes: map[string]*SchedulableNode{},
		},
		ScheduleConditionBuilders: []ConditionBuildFunc{
			NewPodCPUCondition,
			NewPodMemoryCondition,
		},
		policy:     policy,
		schedulers: []*nodeChunkScheduler{},
	}
	nodeInfoP.Watch(ps.nodeUpdateCh)
	podInfoP.Watch(ps.podUpdateCh)
	return ps
}<|MERGE_RESOLUTION|>--- conflicted
+++ resolved
@@ -107,7 +107,7 @@
 	nodePool                  *SchedulableNodePool
 	ScheduleConditionBuilders []ConditionBuildFunc
 	policy                    *SchedulePolicy
-	schedulers                []*nodeChunkScheduler
+	schedulers                []*nodeChunk
 }
 
 // RemovePod remove a pod from scheduling queue
@@ -212,10 +212,6 @@
 		}
 		if goodNode {
 			availableNodes = append(availableNodes, node)
-		}
-
-		if len(availableNodes) >= ps.policy.NumOfEvaluatedNodes {
-			break
 		}
 	}
 
@@ -298,7 +294,8 @@
 	// ps.nodePool.printSummary()
 }
 
-type nodeChunkScheduler struct {
+type nodeChunk struct {
+	name          string
 	mu            sync.Mutex
 	nodes         []*SchedulableNode
 	scheduler     *podScheduler
@@ -311,7 +308,7 @@
 // when pods are assigned to nodes or terminated from nodes, pool.sortedNodes are not sorted again,
 // this list need to resort, but do not want to resort every time since cow is expensive,
 // scheduler control when a resort is needed
-func (cps *nodeChunkScheduler) sortNodes() {
+func (cps *nodeChunk) sortNodes() {
 	nodes := []*SchedulableNode{}
 	for _, v := range cps.nodes {
 		nodes = append(nodes, v)
@@ -324,21 +321,22 @@
 	cps.nodes = sortedNodes.nodes
 }
 
-func (cps *nodeChunkScheduler) schedulePod(pod *v1.Pod) error {
+func (cps *nodeChunk) schedulePod(pod *v1.Pod) error {
 	// lock to avoid overcommit, only one pod can can be scheduled at one time
 	cps.mu.Lock()
 	defer cps.mu.Unlock()
 	return cps.scheduler.schedulePod(pod, cps.nodes)
 }
 
-func (ps *podScheduler) initializeChunkSchedulers() {
+func (ps *podScheduler) initializeNodeChunks() {
 	numOfNodesPerScheduler := ps.policy.NumOfEvaluatedNodes
-	chunkSchedulers := []*nodeChunkScheduler{}
+	chunkSchedulers := []*nodeChunk{}
 	allNodes := ps.nodePool.GetNodes()
 	numOfSchedulers := int(math.Ceil(float64(len(allNodes)) / float64(numOfNodesPerScheduler)))
 	for i := 0; i < numOfSchedulers; i++ {
 		nodes := allNodes[i*numOfNodesPerScheduler : int(math.Min(float64((i+1)*numOfNodesPerScheduler), float64(len(allNodes))))]
-		cs := &nodeChunkScheduler{
+		cs := &nodeChunk{
+			name:          fmt.Sprintf("chunk_scheduler_%d", i),
 			mu:            sync.Mutex{},
 			nodes:         nodes,
 			scheduler:     ps,
@@ -358,7 +356,7 @@
 				break
 			} else {
 				if len(ps.schedulers) == 0 {
-					ps.initializeChunkSchedulers()
+					ps.initializeNodeChunks()
 				}
 
 				schedulers := ps.schedulers
@@ -378,11 +376,12 @@
 					}
 				}
 				wg := sync.WaitGroup{}
-				for i := 0; i < len(pods); i++ {
+				for _, pod := range pods {
+					rand.Seed(time.Now().UnixNano())
+					i := rand.Intn(len(schedulers))
 					wg.Add(1)
 					// every pod use a routine to schedule, it loop chunk schedulers from a specified position, if it's scheduled, then return, otherwise use next chunk scheduler
-					go func(index int) {
-						pod := pods[index]
+					go func(pod *v1.Pod, index int) {
 						var schedErr error
 						for i := 0; i < numOfScheduler; i++ {
 							scheduler := schedulers[(index+i)%numOfScheduler]
@@ -395,7 +394,7 @@
 							ps.scheduleQueue.BackoffPod(pod, ps.policy.BackoffDuration)
 						}
 						wg.Done()
-					}(i)
+					}(pod, i)
 				}
 				wg.Wait()
 			}
@@ -442,18 +441,10 @@
 				newSize := ps.nodePool.size()
 				if oldSize != newSize {
 					// reinitialization is expensive, but it's ok for now since it only happen when node pool size changed
-					ps.initializeChunkSchedulers()
+					ps.initializeNodeChunks()
 				}
 			case <-ticker.C:
 				ps.printScheduleSummary()
-<<<<<<< HEAD
-				// sorting nodes using same node selection logic, move more likely nodes ahead,
-				// for _, v := range ps.schedulers {
-				// 	v.sortNodes()
-				// }
-
-=======
->>>>>>> c7f11fb6
 				// move item from backoff queue to active queue if item exceed cool down time
 				if ps.scheduleQueue.backoffRetryQueue.queue.Len() > 0 {
 					ps.scheduleQueue.ReviveBackoffItem()
@@ -481,7 +472,7 @@
 			NewPodMemoryCondition,
 		},
 		policy:     policy,
-		schedulers: []*nodeChunkScheduler{},
+		schedulers: []*nodeChunk{},
 	}
 	nodeInfoP.Watch(ps.nodeUpdateCh)
 	podInfoP.Watch(ps.podUpdateCh)
