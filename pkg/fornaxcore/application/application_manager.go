--- conflicted
+++ resolved
@@ -90,13 +90,8 @@
 	applicationPools     map[string]*ApplicationPool
 	podUpdateChannel     chan *ie.PodEvent
 	podManager           ie.PodManagerInterface
-<<<<<<< HEAD
 	sessionUpdateChannel chan *ie.SessionEvent
 	sessionManager       ie.SessionManagerInterface
-=======
-	sessionManager       ie.SessionManagerInterface
-	sessionUpdateChannel chan *ie.SessionEvent
->>>>>>> 14bf6e53
 
 	applicationStatusManager *ApplicationStatusManager
 
@@ -107,7 +102,6 @@
 // and start to listen to pod event from node
 func NewApplicationManager(ctx context.Context, podManager ie.PodManagerInterface, sessionManager ie.SessionManagerInterface, appStore, sessionStore fornaxstore.FornaxStorageInterface) *ApplicationManager {
 	am := &ApplicationManager{
-<<<<<<< HEAD
 		ctx:                  ctx,
 		applicationQueue:     workqueue.NewNamedRateLimitingQueue(workqueue.DefaultControllerRateLimiter(), "fornaxv1.Application"),
 		applicationPools:     map[string]*ApplicationPool{},
@@ -117,14 +111,6 @@
 		sessionManager:       sessionManager,
 		applicationStore:     appStore,
 		sessionStore:         sessionStore,
-=======
-		applicationQueue:     workqueue.NewNamedRateLimitingQueue(workqueue.DefaultControllerRateLimiter(), "fornaxv1.Application"),
-		applicationPools:     map[string]*ApplicationPool{},
-		podUpdateChannel:     make(chan *ie.PodEvent, 500),
-		sessionUpdateChannel: make(chan *ie.SessionEvent, 500),
-		podManager:           podManager,
-		sessionManager:       sessionManager,
->>>>>>> 14bf6e53
 	}
 	am.podManager.Watch(am.podUpdateChannel)
 	am.sessionManager.Watch(am.sessionUpdateChannel)
@@ -241,11 +227,8 @@
 				break
 			case update := <-am.podUpdateChannel:
 				am.onPodEventFromNode(update)
-<<<<<<< HEAD
-=======
 			case update := <-am.sessionUpdateChannel:
 				am.onSessionEventFromNode(update)
->>>>>>> 14bf6e53
 			}
 		}
 	}()
