--- conflicted
+++ resolved
@@ -400,11 +400,7 @@
 			select {
 			case <-ps.ctx.Done():
 				ps.stop = true
-<<<<<<< HEAD
-				break
-=======
 				return
->>>>>>> 14bf6e53
 			case update := <-ps.podUpdateCh:
 				if len(update.NodeId) != 0 {
 					snode := ps.nodePool.GetNode(update.NodeId)
@@ -414,11 +410,8 @@
 				}
 			case update := <-ps.nodeUpdateCh:
 				ps.updateNodePool(update.NodeId, update.Node.DeepCopy(), update.Type)
-<<<<<<< HEAD
-=======
 				// reinitialize chunk schedulers, reinitialization is expensive, but it's ok for now since it only happen when node is added or removed
 				ps.initializeChunkSchedulers()
->>>>>>> 14bf6e53
 				ps.scheduleQueue.ReviveBackoffItem()
 			case <-ticker.C:
 				// sorting nodes using same node selection logic, move more likely nodes ahead,
